--- conflicted
+++ resolved
@@ -86,12 +86,6 @@
                 self.dataset.loc[:, ['context', 'questions']])
             self.predictions = np.array(self.predictions)
         elif self.task_type == ModelTask.GENERATIVE_TEXT:
-<<<<<<< HEAD
-            # FIXME: Copying from QUESTION_ANSWERING for now
-            self.predictions = self.model.predict(
-                self.dataset.loc[:, ['context', 'questions']])
-            self.predictions = np.array(self.predictions)
-=======
             # FIXME: Making constant predictions for now
             # print('self dataset')
             # print(self.dataset)
@@ -106,7 +100,6 @@
             print('coherence score')
             print(coherence['scores'])
             self.predictions = np.array(coherence['scores'])
->>>>>>> b673f9f6
         else:
             raise ValueError("Unknown task type: {}".format(self.task_type))
 
